--- conflicted
+++ resolved
@@ -6,20 +6,17 @@
 ADD . /tari_base_node
 WORKDIR /tari_base_node
 
-<<<<<<< HEAD
-RUN rustup component add rustfmt --toolchain nightly-2020-01-08-x86_64-unknown-linux-gnu
+#RUN rustup component add rustfmt --toolchain nightly-2020-01-08-x86_64-unknown-linux-gnu
+RUN rustup component add rustfmt --toolchain nightly-2020-06-10-x86_64-unknown-linux-gnu
 RUN rustc --print target-cpus
 RUN rustc --print target-features
 RUN rustc --print cfg
+#RUN cargo build -p tari_base_node --release
 # rustc --print cfg -C target-cpu=native -C opt-level=3
 # -Z insert-sideeffect
 # --emit=llvm-ir -C opt-level=1 -Z mir-opt-level=2
 #RUN RUSTFLAGS="-C target-feature=+crt-static -C target_cpu=nehalem" cargo build -p tari_base_node --release
 RUN RUSTFLAGS="-C target-cpu=skylake" cargo build --verbose -p tari_base_node --release
-=======
-RUN rustup component add rustfmt --toolchain nightly-2020-06-10-x86_64-unknown-linux-gnu
-RUN cargo build -p tari_base_node --release
->>>>>>> a4fc0309
 
 # Create a base minimal image for adding our executables to
 FROM bitnami/minideb:stretch as base
