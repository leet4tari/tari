# RFC-0201/TariScript

## TariScript

![status: draft](theme/images/status-draft.svg)

**Maintainer(s)**: [Cayle Sharrock](https://github.com/CjS77)

# Licence

[The 3-Clause BSD Licence](https://opensource.org/licenses/BSD-3-Clause).

Copyright 2020 The Tari Development Community

Redistribution and use in source and binary forms, with or without modification, are permitted provided that the
following conditions are met:

1. Redistributions of this document must retain the above copyright notice, this list of conditions and the following
   disclaimer.
2. Redistributions in binary form must reproduce the above copyright notice, this list of conditions and the following
   disclaimer in the documentation and/or other materials provided with the distribution.
3. Neither the name of the copyright holder nor the names of its contributors may be used to endorse or promote products
   derived from this software without specific prior written permission.


THIS DOCUMENT IS PROVIDED BY THE COPYRIGHT HOLDERS AND CONTRIBUTORS "AS IS", AND ANY EXPRESS OR IMPLIED WARRANTIES,
INCLUDING, BUT NOT LIMITED TO, THE IMPLIED WARRANTIES OF MERCHANTABILITY AND FITNESS FOR A PARTICULAR PURPOSE ARE
DISCLAIMED. IN NO EVENT SHALL THE COPYRIGHT HOLDER OR CONTRIBUTORS BE LIABLE FOR ANY DIRECT, INDIRECT, INCIDENTAL,
SPECIAL, EXEMPLARY OR CONSEQUENTIAL DAMAGES (INCLUDING, BUT NOT LIMITED TO, PROCUREMENT OF SUBSTITUTE GOODS OR SERVICES;
LOSS OF USE, DATA OR PROFITS; OR BUSINESS INTERRUPTION) HOWEVER CAUSED AND ON ANY THEORY OF LIABILITY, WHETHER IN
CONTRACT, STRICT LIABILITY OR TORT (INCLUDING NEGLIGENCE OR OTHERWISE) ARISING IN ANY WAY OUT OF THE USE OF THIS
SOFTWARE, EVEN IF ADVISED OF THE POSSIBILITY OF SUCH DAMAGE.

## Language

The keywords "MUST", "MUST NOT", "REQUIRED", "SHALL", "SHALL NOT", "SHOULD", "SHOULD NOT", "RECOMMENDED", "NOT
RECOMMENDED", "MAY" and "OPTIONAL" in this document are to be interpreted as described in
[BCP 14](https://tools.ietf.org/html/bcp14) (covering RFC2119 and RFC8174) when, and only when, they appear in all
capitals, as shown here.

## Disclaimer

This document and its content are intended for information purposes only and may be subject to change or update without
notice.

This document may include preliminary concepts that may or may not be in the process of being developed by the Tari
community. The release of this document is intended solely for review and discussion by the community of the
technological merits of the potential system outlined herein.

## Goals

This Request for Comment (RFC) presents a proposal for introducing Tari Script into the Tari base layer protocol. Tari
Script aims to provide a general mechanism for enabling further extensions such as side chains, the DAN, one-sided
payments and atomic swaps.

## Related Requests for Comment

* [RFC-0200: Base Layer Extensions](BaseLayerExtensions.md)
* [RFC-0202: Tari Script Opcodes](RFC-0202_TariScriptOpcodes.md)
* [RFC-0300: The Tari Digital Assets Network](RFC-0300_DAN.md)


$$
\newcommand{\script}{\alpha} % utxo script
\newcommand{\scripthash}{ \sigma }
\newcommand{\input}{ \theta }
\newcommand{\HU}{\mathrm{U}} % UTXO hash
\newcommand{\cat}{\Vert}
\newcommand{\so}{\gamma} % script offset
\newcommand{\rpc}{\beta} % Range proof commitment
\newcommand{\hash}[1]{\mathrm{H}\bigl({#1}\bigr)}
$$

## Introduction

It is hopefully clear to anyone reading these RFCs that the ambitions of the Tari project extend beyond a
Mimblewimble-clone-coin.
It should also be fairly clear that vanilla Mimblewimble does not have the feature set to provide functionality such as:

* One-sided payments
* Multiparty side-chain peg outs and peg-ins
* Generalised smart contracts

Extensions to Mimblewimble have been proposed for most of these features, for example, David Burkett's one-sided payment
proposal for LiteCoin ([LIP-004]), this project's [HTLC RFC](RFC-0230_HTLC.md) and the pegging proposals for the
Clacks side-chain.

Some smart contract features are possible, or partly possible in vanilla Mimblewimble using [Scriptless script], such as

* Atomic swaps 
* Hash time-locked contracts

This RFC makes the case that if Tari were to implement a scripting language similar to Bitcoin script, then all of these
use cases will collapse and can be achieved under a single set of (relatively minor) modifications and additions to the
current Tari and Mimblewimble protocol.

## Scripting on Mimblewimble

To the author's knowledge, none of existing Mimblewimble projects have employed a scripting language, nor are there 
ambitions to do so. 
 
[Grin](https://github.com/mimblewimble/grin) styles itself as a "Minimal implementation of the Mimblewimble protocol",
so one might infer that this status is unlikely to change soon.

Beam [recently announced](https://github.com/BeamMW/beam/wiki/Beam-Smart-Contracts) the inclusion of a smart contract
protocol, which allows users to execute arbitrary code (shaders) in a sandboxed Beam VM and have the results of that 
code interact with transactions.

[Mimblewimble coin](https://github.com/mwcproject/mwc-node/blob/master/doc/roadmap.md) is a fork of Grin and "considers
the protocol ossified".

Litecoin is in the process of adding Mimblewimble as a
[side-chain](https://github.com/litecoin-project/lips/blob/master/lip-0003.mediawiki). As of this writing, there appear
to be no plans to include general scripting into the protocol.

### Scriptless scripts

[Scriptless script] is a wonderfully elegant technology and inclusion of Tari script does not preclude the use of
Scriptless script in Tari. However, scriptless scripts have some disadvantages:

* They are often difficult to reason about, with the result that the development of features based on scriptless scripts
  is essentially in the hands of a very select group of cryptographers and developers.
* The use case set is impressive considering that the "scripts" are essentially signature wrangling, but is still 
  somewhat limited.
* Every feature must be written and implemented separately using the specific and specialised protocol designed for that
  feature. That is, it cannot be used as a dynamic scripting framework on a running blockchain.

## Tari script - a brief motivation

The essential idea of Tari script is as follows:

Given a standard Tari UTXO, we add _additional restrictions_ on whether that UTXO can be included as a valid input in a
transaction.

As long as those conditions are suitably committed to, are not malleable throughout the existence of the UTXO, and one
can prove that the script came from the UTXO owner, then these conditions are not that different to the 
requirement of having range proofs attached to UTXOs, which require that the value of Tari commitments is non-negative.

This argument is independent of the nature of the additional restrictions. Specifically, if these restrictions are
manifested as a script that provides additional constraints over whether a UTXO may be spent, the same arguments apply.

This means that in a very hand-wavy sort of way, there ought to be no reason that Tari Script is not workable.

Note that range proofs can be discarded after a UTXO is spent. This entails that the global security guarantees of
Mimblewimble are not that every transaction in history was valid from an inflation perspective, but that the net effect
of all transactions lead to zero spurious inflation. This sounds worse than it is, since locally, every individual
transaction is checked for validity at the time of inclusion in the blockchain.

If it somehow happened that two illegal transactions made it into the blockchain (perhaps due to a bug), and the two
cancelled each other out such that the global coin supply was still correct, one would never know this when doing a
chain synchronisation in pruned mode.

But if there was a steady inflation bug due to invalid range proofs making it into the blockchain, a pruned mode sync
would still detect that _something_ was awry, because the global coin supply balance acts as another check.

With Tari script, once the script has been pruned away, and then there is a re-org to an earlier point on the chain,
then there's no way to ensure that the script was honoured unless you run an archival node.

This is broadly in keeping with the Mimblewimble security guarantees that, in pruned-mode synchronisation, individual 
transactions are not necessarily verified during chain synchronisation.

However, the guarantee that no additional coins are created or destroyed remains intact.

Put another way, the blockchain relies on the network _at the time_ to enforce the Tari script spending rules. 
This means that the scheme may be susceptible to certain _horizon attacks_.

Incidentally, a single honest archival node would be able to detect any fraud on the same chain and provide a simple proof
that a transaction did not honour the redeem script.

### Additional requirements

The assumptions that broadly equate scripting with range proofs in the above argument are:

* The script (hash) must be committed to the blockchain.
* The script must not be malleable in any way without invalidating the transaction. This restriction extends to all 
  participants, including the UTXO owner.
* We must be able to prove that the UTXO originator provides the script hash and no-one else.
* The scripts and their redeeming inputs must be stored on the block chain. In particular, the input data must not be
  malleable.

The next section discusses the specific proposals for achieving these requirements.

## Protocol modifications

At a high level, Tari script works as follows:

* A commitment to the spending script is recorded in the transaction UTXO.
* UTXOs also define a new, _offset public key_.
* After the script is executed, the execution stack must contain exactly one value that will be interpreted as a public key.
  One can prove ownership of a UTXO by demonstrating knowledge of both the commitment blinding factor, _and_ the script key.
* The script key signs the script input data.
* The offset and script keys are used in conjunction to create a _script offset_, which used in the consensus balance to prevent a
  number of attacks.

### UTXO data commitments

The script, as well as other UTXO metadata, such as the output features are committed to in the range proof. As we will
describe later, the notion of a script offset is introduced to prevent cut-through and forces the preservation of these
commitments until they are recorded into the blockchain.
 
There are several changes to the protocol data structures that must be made to allow this scheme to work. 

The first is a relatively minor adjustment to the transaction output definition.
The second is the inclusion of script input data and an additional public key in the transaction input field.
Third is the way we calculate and validate the range proof.

### Transaction output changes

The current definition of a Tari UTXO is:

```rust,ignore
pub struct TransactionOutput {
    /// Options for an output's structure or use
    features: OutputFeatures,
    /// The homomorphic commitment representing the output amount
    commitment: Commitment,
    /// A proof that the commitment is in the right range
    proof: RangeProof,
}
```

_Note:_ Currently, the output features are actually malleable. TariScript fixes this.

Under TariScript, this definition changes to accommodate the script and the offset public keys:

```rust,ignore
pub struct TransactionOutput {
    /// Options for an output's structure or use
    features: OutputFeatures,
    /// The homomorphic commitment representing the output amount
    commitment: Commitment,
    /// A proof that the commitment is in the right range
    proof: RangeProof,
    /// The serialised script
    script_hash: Vec<u8>,
    /// The offset pubkey, K_O
    script_offset_public_key: PublicKey
}
```

We now introduce some [Notation](#notation).

The commitment definition is unchanged:

$$
C_i = v_i \cdot H  + k_i \cdot G
$$

We update \\( \rpc_i \\), the range proof commitment, to be the hash of the script hash, output features and
offset public key as follows:

$$
  \rpc_i = \hash{\scripthash_i \cat \mathrm{F_i} \cat K_{Oi}}
$$

Wallets now generate the range proof with

$$ k_i + \rpc_i $$

rather than just \\( k_i \\).

Note that:
* The UTXO has a positive value `v` like any normal UTXO. 
* The script and the output features can no longer be changed by the miner or any other party. Once mined, the owner can
  also no longer change the script or output features without invalidating the range proof.
* We don't provide the complete script on the output, just the script hash.

### Transaction input changes

The current definition of an input is

```rust,ignore
pub struct TransactionInput {
    /// The features of the output being spent. We will check maturity for all outputs.
    pub features: OutputFeatures,
    /// The commitment referencing the output being spent.
    pub commitment: Commitment,
}
```

In standard Mimblewimble, an input is the same as an output _sans_ range proof. The range proof doesn't need to be checked
again when spending inputs, so it is dropped. 

The updated input definition is:

```rust,ignore
pub struct TransactionInput {
    /// Options for an output's structure or use
    features: OutputFeatures,
    /// The homomorphic commitment representing the output amount
    commitment: Commitment,
    
    /// The serialised script
    script: Vec<u8>,
    /// The script input data, if any
    input_data: Vec<u8>
    /// The block height that the UTXO was mined 
    height : u64
    /// A signature with k_s, signing the script, input data, and mined height
    script_signature: Signature,
    /// The offset pubkey, K_O
    script_offset_public_key: PublicKey
}
```

The input data to the script is signed with resolving script public key \\(K_s \\), which proves that the spender provides
the input to the script.

The `height` field is the height this UTXO was mined at. This is to stop [Replay attacks](#replay-attacks).

The `script_signature` is a Schnorr signature. It signs the script, the script input, and the height the UTXO was originally mined:

$$
  s_{Si} = r_{Si} + \hash{ R_{Si} \cat \alpha_i \cat \input_i \cat h_i} k_{Si}
$$ 

### Consensus changes

The Mimblewimble balance for blocks and transactions stays the same.

The range proof commits all the values comprising the transaction output. So now instead of verifying the range proof
using the standard output commitment, \\( C_i \\), we use the modified commitment,

$$ \hat{C_i} = v_i\cdot H  + \bigl( k_i + \rpc_i \bigr) \cdot G  $$

We can then verify the range proof. If the range proof is valid, we know that the value v, is positive and that none of
the values have been changed.

The new offset pubkey, \\(K_O \\),  and the script public key, \\(K_S \\), are combined to create a script offset,
\\( \so \\).

\\( \so\\) is calculated and verified as part of every block and transaction validation. This is calculated as follows:

$$
\so = \sum_i\mathrm{k_{Si}} - \sum_j(\mathrm{k_{Oj}  \HU_j}) \\; \text{for each input}, i,\\, \text{and each output}, j
$$

where \\(  \HU_i \\)  is the serialized hash of the entire output _sans_ the range proof.

Usually, the spenders will know and provide the  \\( k_{Oi} \\), and the new UTXO owners (receivers) will provide the
\\( k_{Sj} \\), but this is not necessarily always the case (see the [Examples](#examples)).

For every block and/or transactions, an accompanying \\( \so \\) needs to be provided.


Currently, Tari, like vanilla Mimblewimble, has a transaction offset in each transaction instance, and an aggregate offset
stored in the header of the block. To accommodate the _script offset_ we need to add a `script_offset` to transactions,
and an aggregated `total_script_offset` to the header.

We modify the transactions to be:

```rust,ignore
pub struct Transaction {
    
    ...
    
    /// A scalar offset that links outputs and inputs to prevent cut-through, enforcing the correct application of
    /// the output script.
    pub script_offset: BlindingFactor,
}
```

And Blockheaders need to be modified to:
```rust,ignore
pub struct BlockHeader {
    
    ...
    
    /// Sum of script offsets for all kernels in this block.
    pub total_script_offset: BlindingFactor,
}
```
One important distinction to make is that the coinbase utxo does not count towards the _script offset_. This is because the coinbase UTXO already has special rules accompanying it and it has no input. Thus we cannot generate a \\( \so \\) for a coinbase transaction.
The coinbase can allow any script and \\( k_{O} \\) as long as the range proof is validly constructed for \\( \hat{C_i} \\) and it does not break any of the rules in [RFC 120](RFC-0120_Consensus.md).

In addition to the changes given above, there are consensus rule changes for transaction and block validation.

For every valid block or transaction,

1. Validate range proofs against \\( \hat{C_i} \\) rather than \\( C_i \\).
2. Check that the script signature, \\( s_{Si} \\) is valid for every input.
3. The script offset is valid for every block and transaction.
4. The script executes successfully using the given input script data.
5. The result of the script is a valid public key, \\( K_S \\).
6. The script signature, \\( s_S \\), is a valid signature for \\( K_S \\) and message \\( \hash{ R_S \cat \script \cat \input \cat h } \\).

## Examples

Let's cover a few examples to illustrate the new scheme and provide justification for the additional requirements and
validation steps.

### Standard MW transaction

For this use case we have Alice who sends Bob some Tari.
Bob's wallet is  online and is able to countersign the transaction.

Alice creates a new transaction spending \\( C_a \\) to a new output \\( C_b \\) (ignoring fees for now).

To spend \\( C_a \\), she provides

* A script, \\( \alpha_a \\) such that the script hash, \\( \scripthash_a = \hash{ \alpha_a }\\) matches the blockchain
  record for the UTXO containing \\( C_a \\).
* The script input, \\( \input_a \\).
* The height, \\( h \\), that the UTXO matching \\( C_a \\) was mined.
* A valid signature, \\( (s_{Sa}\, R_{Sa}) \\) proving that she knows the private key, \\( k_{Sa} \\), corresponding to
  \\( K_{Sa} \\), the public key left on the stack after executing \\( \script_a \\) with \\( \input_a \\).
* An offset public key, \\( k_{Ob} \\).

Since Bob will be countersigning the transaction, Alice can essentially construct a traditional MW output for Bob:

She creates a new proto-output:
* with the value _v_; Bob will provide the blinding factor (as per vanilla Mimblewimble),
* her public nonce, \\( R_a \\) for the excess signature (also as per vanilla Mimblewimble),
* and the hash of a `NO_OP` script (See [RFC 202](RFC-0202_TariScriptOpcodes.md)).

Alice sends Bob this proto-UTXO, along with her signature nonce, as per the standard Mimblewimble protocol. However, she
also provides Bob with \\( K_{Ob} \\), the script offset public key.

Bob can then complete his side of the transaction by completing the output:

* Calculating the commitment, \\( C_b = k_b \cdot G + v \cdot H \\),
* Choosing a private script key, \\( k_{Sb} \\),
* Creating a range proof for \\( \hat{C}_b = (k_b + \rpc_b) \cdot G + v \cdot H \\), with

  $$
    \rpc_b = \hash{\scripthash_b \cat F_b \cat K_{Ob} }
  $$

Bob then signs the kernel excess as usual:
$$
  s_b = r_b + k_b \hash{R_a + R_b \cat f \cat m }
$$

Bob returns the UTXO and partial signature along with his nonce, \\( R_b \\), back to Alice.

Alice will then complete the transaction by calculating the script offset, \\( \so\\):
$$
\so  = k_{Sa} - k_{Ob} \HU_b
$$

She can then construct and broadcast the transaction to the network.

#### Transaction validation

Base nodes validate the transaction as follows:

* They check that the usual Mimblewimble balance holds by summing inputs and outputs and validating against the excess
  signature. This check does not change. Nor do the other validation rules, such as confirming that all inputs are in
  the UTXO set etc.
* The range proof of Bob's output is validated with \\( \hat{C}_b \\) rather than \\( C_b \\),
* The script signature on Alice's input is validated against the script, input and mining height,
* The script hash must match the hash of the provided input script,
* The input script must execute successfully using the provided input data; and the script result must be a valid public key,
  \\( K_{Sa} \\).
* The script offset is verified by checking that the balance
  $$
    \so \cdot{G} = K_{Sa} - \HU_b K_{Ob}
  $$
  holds.

When the transaction is included in a block, the total offset for the block is validated, in an analogous fashion to how
the excess offset is used.

Finally, when Bob spends this output, he will use \\( K_{Sb} \\) as his script input and sign it with his private key
\\( k_{Sb} \\). He will choose a new \\( K_{Oc} \\) to give to the recipient, and he will construct the script offset,
\\( \so_b \\) as follows:

$$
\so_b = k_{Sb} - k_{Oc} \HU_b
$$

### One sided payment

In this example, Alice pays Bob, who is not available to countersign the transaction, so Alice initiates a one-sided payment,

$$
C_a \Rightarrow  C_b
$$

Once again, transaction fees are ignored to simplify the illustration.

Alice owns \\( C_a \\) and provides the required script to spend the UTXO as was described in the previous cases.

Alice needs a public key from Bob, \\( K_{Sb} \\) to complete the one-sided transaction. This key can be obtained
out-of-band, and might typically be Bob's wallet public key on the Tari network.

Bob requires the value \\( v_b \\) and blinding factor \\( k_b \\) to claim his payment, but he needs to be able to claim it without asking Alice for them.

<<<<<<< HEAD
This information can be obtained by using Diffie-Hellman and [Bulletproof rewinding](RFC-0180_BulletproofRewinding.md). If the blinding factor \\( k_b \\) was calculated with Diffie-Hellman using the offset public keypair, (\\( k_{Ob} \\),\\( K_{Ob} \\)) as sender keypair and
=======
This information can be obtained by using Diffie-Hellman and Bulletproof rewinding. If the blinding factor \\( k_b \\) was calculated with Diffie-Hellman using the offset public keypair, (\\( k_{Ob} \\),\\( K_{Ob} \\)) as sender keypair and
>>>>>>> f27cc244
the keypair, (\\( k_{Sb} \\),\\( K_{Sb} \\)) as the receiver keypair, the blinding factor \\( k_b \\) can be securely calculated without communication.

Alice uses Bob's public key to create a shared secret, \\( k_b \\) for the output commitment, \\( C_b \\), using
Diffie-Hellman key exchange.

Alice calculates \\( k_b \\) as
$$
    k_b = k_{Ob} * {K_Sb}
$$

<<<<<<< HEAD
Next Alice next uses [Bulletproof rewinding](RFC-0180_BulletproofRewinding.md) to encrypt the value \\( v_b \\) into the the Bulletproof for the commitment \\( C_b \\). For this she uses (\\( k_{rewind} =  Hash(k_{b}) \\) as the rewind_key and (\\( k_{blinding} =  Hash(Hash(k_{b})) \\) as the blinding key.
=======
Next Alice next uses Bulletproof rewinding to encrypt the value \\( v_b \\) into the the Bulletproof for the commitment \\( C_b \\). For this she uses (\\( k_{rewind} =  Hash(k_{b}) \\) as the rewind_key and (\\( k_{blinding} =  Hash(Hash(k_{b})) \\) as the blinding key.
>>>>>>> f27cc244
*Note, deriving the keys here should be secure, but should be confirmed before mainnet.

Alice knows the script-redeeming private key \\( k_{Sa}\\) for the transaction input.

Alice will create the entire transaction including, generating a new offset keypair and calculating the script offset,

$$
    \so = k_{Sa} - k_{Ob} \cdot \HU_b
$$

For the script hash, she provides the hash of a script that locks the output to Bob's public key, `PushPubkey(K_Sb)`.
This script will only resolve successfully if the spender can provide a valid signature as input that demonstrates proof
of knowledge of \\( k_{Sb} \\) which only Bob knows.

Any base node can now verify that the transaction is complete, verify the signature on the script, and verify the script
offset.

For Bob to claim his commitment he will scan the blockchain for a known script hash because he knowns that the script will be `PushPubkey(K_Sb)` he can scan for that hash. In this case, the script hash is analogous to an address in Bitcoin or Monero. Bob's wallet can scan the blockchain
looking for hashes that he would know how to resolve. For all outputs that he discovers this way, Bob would need to know
who the sender is so that he can derive the shared secret.

When Bob's wallet spots a known hash he requires he requires the blinding factor, \\( k_b \\) and the value \\( v_b \\). First he uses Diffie-Hellman to calculate \\( k_b \\). 

Bob calculates \\( k_b \\) as
$$
    k_b = K_{Ob} * {k_Sb}
$$

<<<<<<< HEAD
Next Bob's wallet calculates \\( k_{rewind} \\), using \\( k_{rewind} =  Hash(k_{b})\\) and (\\( k_{blinding} =  Hash(Hash(k_{b})) \\), using those to [rewind the Bulletproof](RFC-0180_BulletproofRewinding.md) to get the value \\( v_b \\). 
=======
Next Bob's wallet calculates \\( k_{rewind} \\), using \\( k_{rewind} =  Hash(k_{b})\\) and (\\( k_{blinding} =  Hash(Hash(k_{b})) \\), using those to rewind the Bulletproof to get the value \\( v_b \\). 
>>>>>>> f27cc244

Because Bob's wallet already knowns \\( k_Sb \\), he now knows all the values required to spend the commitment \\( C_b \\)

For Bob's part, when he discovers one-sided payments to himself, he should spend them to new outputs using a traditional
transaction to thwart any potential horizon attacks in the future.

To summarise, the information required for one-sided transactions is as follows:

| Transaction input | Symbols                               | Knowledge                                                       |
|:------------------|:--------------------------------------|:----------------------------------------------------------------|
| commitment        | \\( C_a = k_a \cdot G + v \cdot H \\) | Alice knows spend key and value                                 |
| features          | \\( F_a \\)                           | Public                                                          |
| script            | \\( \alpha_a \\)                      | Public, can verify that \\( \hash{\alpha_a} = \scripthash_a \\) |
| script input      | \\( \input_a \\)                      | Public                                                          |
| height            | \\( h_a \\)                           | Public                                                          |
| script signature  | \\( s_{Sa}, R_{Sa} \\)                | Alice knows \\( k_{Sa},\\, r_{Sa} \\)                           |
| offset public key | \\( K_{Oa} \\)                        | Not used in this transaction                                    |

| Transaction output | Symbols                               | Knowledge                                                              |
|:-------------------|:--------------------------------------|:-----------------------------------------------------------------------|
| commitment         | \\( C_b = k_b \cdot G + v \cdot H \\) | Alice and Bob know the spend key and value                             |
| features           | \\( F_b \\)                           | Public                                                                 |
| script hash        | \\( \scripthash_b \\)                 | Script is effectively public. Only Bob knows the correct script input. |
| range proof        |                                       | Alice and Bob know opening parameters                                  |
| offset public key  | \\( K_{Ob} \\)                        | Alice knows \\( k_{Ob} \\)                                             |


### HTLC-like script

In this use case we have a script that controls where it can be spent. The script is out of scope for this example, but
has applies the following rules:

* Alice can spend the UTXO unilaterally after block _n_, **or**
* Alice and Bob can spend it together.

This would be typically what a lightning-type channel requires.

Alice owns the commitment \\( C_a \\).
She and Bob work together to create \\( C_s\\).
But we don't yet know who can spend the newly created \\( C_s\\) and under what conditions this will be.

$$
C_a \Rightarrow  C_s \Rightarrow  C_x
$$

Alice owns \\( C_a\\), so she knows the blinding factor \\( k_a\\) and the correct input for the script's spending conditions.
Alice also generates the offset keypair, \\( (k_{Os}, K_{Os} )\\).

Now Alice and Bob proceed with the standard transaction flow.

Alice and Bob have to ensure that \\( K_{Os}\\) is inside of the commitment \\( C_s\\).
Alice will fill in the script with her \\( k_{Sa}\\) to unlock the commitment \\( C_a\\).
Because Alice owns \\( C_a\\) she needs to construct \\( \so\\) with:

$$
\so = k_{Sa} - k_{Ob} \cdot \HU_s
$$


The blinding factor, \\( k_s\\) can be generated using a Diffie-Hellman construction.
The commitment \\( C_s\\) needs to be constructed with the script the Bob agrees on. Until it is mined, Alice could modify
the script via double-spend and thus Bob must wait until the transaction is confirmed before accepting the conditions of
the smart contract between Alice and himself.

Once the UTXO is mined, both Alice and Bob possess all the knowledge required to spend the \\( C_s \\) UTXO. It's only
the conditions of the script that will discriminate between the two.

The spending case of either Alice or Bob claiming the commitment \\( C_s\\) follows the same flow described in the previous examples, with
the spender proving knowledge of \\( k_{Ss}\\) and "unlocking" the spending script.

The case of Alice and Bob spending \\( C_s \\) together to a new multiparty commitment requires some elaboration.

Assume that Alice and Bob want to spend  \\( C_s \\) co-operatively.
This involves the script being executed in such a way that the resulting public key on the stack is the sum of Alice and
Bob's individual script keys, \\( k_{SsA} \\) and \\( k_{SaB} \\).

The script input needs to be signed by this aggregate key, and so Alice and Bob must each supply a partial signature following
the usual Schnorr aggregate mechanics.

In an analogous fashion, Alice and Bob also generate an aggregate \\( k_{Ox}\\) from their own \\( k_{Ox}\\)s.

To be specific, Alice calculates her portion from

$$
\so_A = k_{SsA} - k_{OxA} \cdot \HU_x
$$

Bob will construct his part of the \\( \so\\) with:
$$
\so_B = k_{SsB} - k_{OxB} \cdot \HU_x
$$

And the aggregate \\( \so\\) is then:

$$
\so = \so_A + \so_B
$$

Notice that in this case, both \\( K_{Ss} \\) and \\( K_{Ox}\\) are aggregate keys.

Notice also that because the script resolves to an aggregate key \\( K_s\\) neither Alice nor Bob can claim the
commitment \\( C_s\\) without the other party's key. If either party tries to cheat by editing the input, the script
validation will fail.

If either party tries to cheat by creating a new output, the offset will not validate correctly as the offset locks the
output of the transaction.

A base node validating the transaction will also not be able to tell this is an aggregate transaction as all keys are
aggregated Schnorr signatures. But it will be able to validate that the script input is correctly signed, thus the
output public key is correct and that the \\( \so\\) is correctly calculated, meaning that the commitment \\( C_x\\) is
the correct UTXO for the transaction.

To summarise, the information required for creating a multiparty UTXO is as follows:

| Transaction input | Symbols                               | Knowledge                                                       |
|:------------------|:--------------------------------------|:----------------------------------------------------------------|
| commitment        | \\( C_a = k_a \cdot G + v \cdot H \\) | Alice knows spend key and value                                 |
| features          | \\( F_a \\)                           | Public                                                          |
| script            | \\( \alpha_a \\)                      | Public, can verify that \\( \hash{\alpha_a} = \scripthash_a \\) |
| script input      | \\( \input_a \\)                      | Public                                                          |
| height            | \\( h_a \\)                           | Public                                                          |
| script signature  | \\( s_{Sa}, R_{Sa} \\)                | Alice knows \\( k_{Sa},\\, r_{Sa} \\)                           |
| offset public key | \\( K_{Oa} \\)                        | Not used in this transaction                                    |

| Transaction output | Symbols                               | Knowledge                                                                                       |
|:-------------------|:--------------------------------------|:------------------------------------------------------------------------------------------------|
| commitment         | \\( C_s = k_s \cdot G + v \cdot H \\) | Alice and Bob know the spend key and value                                                      |
| features           | \\( F_s \\)                           | Public                                                                                          |
| script hash        | \\( \scripthash_s \\)                 | Script is effectively public. Alice and Bob only knows their part of the  correct script input. |
| range proof        |                                       | Alice and Bob know opening parameters                                                           |
| offset public key  | \\( K_{Os} = K_{OsA} + K_{OsB}\\)     | Alice knows \\( k_{OsA} \\), Bob knows \\( k_{OsB} \\). Neither party knows \\( k_{Os} \\)      |

When spending the multi-party input:

| Transaction input | Symbols                               | Knowledge                                                                                                          |
|:------------------|:--------------------------------------|:-------------------------------------------------------------------------------------------------------------------|
| commitment        | \\( C_s = k_s \cdot G + v \cdot H \\) | Alice and Bob know the spend key and value                                                                         |
| features          | \\( F_s \\)                           | Public                                                                                                             |
| script            | \\( \alpha_s \\)                      | Public, can verify that \\( \hash{\alpha_d} = \scripthash_d \\)                                                    |
| script input      | \\( \input_s \\)                      | Public                                                                                                             |
| height            | \\( h_a \\)                           | Public                                                                                                             |
| script signature  | \\( s_{Sa} , R_{Sa} \\)               | Alice knows \\( k_{SaA},\\, r_{SaA} \\), Bob knows \\( k_{SaB},\\, r_{SaB} \\).  Neither party knows \\( k_{Sa}\\) |
| offset public key | \\( K_{Os} \\)                        | As above, Alice and Bob each know part of the offset key                                                           |




### Cut-through

A major issue with many Mimblewimble extension schemes is that miners are able to cut-through UTXOs if an output is spent
in the same block it was created. This makes it so that the intervening UTXO never existed; along with any checks and
balances carried in that UTXO. It's also impossible to prove without additional information that cut-through even occurred
(though one may suspect, since the "one" transaction would contribute two kernels to the block).

In particular, cut-through is devastating for an idea like TariScript which relies on conditions present in the UTXO being
enforced.

This is the reason for the presence of the script offset in the TariScript proposal. It links a UTXO to the input(s)
that created it, and providing the script offset requires knowledge of keys that miners do not possess; thus they are unable
to produce the necessary script offset when attempting to perform cut-through on a pair of transactions.

Cut-through is still possible if the original owner participates. For example Alice, pays Bob, who pays Carol.
Cut-through can happen only if Alice and Carol negotiate a new transaction.

This will ensure that the original owner is happy with the spending the transaction to a new party, e.g. she has verified
the spending conditions like a script.

### Script lock key generation

At face value, it looks like the burden for wallets has tripled, since each UTXO owner has to remember three private keys,
the spend key, \\( k_i \\), the offset key \\( k_{O} \\) and the script key \\( k_{S} \\). In practice, the script key will
often be a static key associated with the user's node or wallet. Even if it is not, the script and offset keys
can be deterministically derived from the spend key. For example, \\( k_{S} \\) could be  \\( \hash{ k_i \cat \alpha} \\).


### Replay attacks

With a lot of these schemes it is possible to perform replay attacks. Look at the following scenario. We have Alice, Bob
and Carol. Assume Bob is a merchant, and Alice buys some stuff from Bob. Later, Bob pays Carol with the output he got from Alice:

$$
C_a \Rightarrow  C_b \Rightarrow  C_c
$$

This is all fine and secure. But let's say at a later stage, Alice pays Bob again, but Alice uses the
_exact same commitment, script and public keys_ to pay Bob:

$$
C_a' \Rightarrow  C_b'
$$

After Bob ships his goods to Alice, Carol can just take the commitment \\( C_b' \\) because \\( C_b == C_b' \\) and she
already has a transaction with all the correct signatures to claim \\( C_b \\).

To ensure that a script is only valid once, we need to sign the block height that the original UTXO was mined at.
So going back to the case of:

$$
C_b \Rightarrow  C_c
$$

Bob would have signed that \\( C_b \\) was mined at block \\( h \\). This means that when Carol tries to publish a transaction for:

$$
C_b' \Rightarrow  C_c'
$$

she would need to sign the input of the script with the block height \\( h' \\) was mined at. However, the signature she
 is trying to re-use is one for block _h_ and her attack is foiled.

### Blockchain bloat

The most obvious drawback to TariScript is the effect it will have on blockchain size. UTXOs are substantially larger,
with the addition of the script, script signature, and a public key to every output.

These can eventually be pruned, but will increase storage and bandwidth requirements.

Input size in a block will now be much bigger as each input was previously just a commitment and an output features.
Each input now includes a script, input_data, the script signature and an extra public key. This could be compacted by
just broadcasting input hashes along with the missing script input data and signature, instead of the full input in
transaction messages, but this will still be larger than inputs are currently.

Every header will also be bigger as it includes an extra blinding factor that will not be pruned away.

The additional range proof validations and signature checks significantly hurt performance. Range proof checks are particularly
expensive. To improve overall block validation, batch range proof validations should be employed to mitigate this expense.

### Fodder for chain analysis

Another potential drawback of TariScript is the additional information that is handed to entities wishing to perform chain
analysis. Having scripts attached to outputs will often clearly mark the purpose of that UTXO. Users may wish to re-spend
outputs into vanilla, default UTXOs in a mixing transaction to disassociate Tari funds from a particular script.

## Notation


Where possible, the "usual" notation is used to denote terms commonly found in cryptocurrency literature. New terms introduced by Tariscript are assigned greek lowercase letters in most cases.  
The capital letter subscripts, _R_ and _S_ refer to a UTXO _receiver_ and _script_ respectively.

| Symbol                  | Definition                                                                                                                         |
|:------------------------|:-----------------------------------------------------------------------------------------------------------------------------------|
| \\( \script_i \\)       | An output script for output _i_, serialised to binary                                                                              |
| \\( h_i \\)             | Block height that UTXO \\(i\\) was previously mined.                                                                               |
| \\(  \HU_i \\)          | The hash of the full UTXO _i_ _sans_ range proof.                                                                                  |
| \\( F_i \\)             | Output features for UTXO _i_.                                                                                                      |
| \\( f_t \\)             | transaction fee for transaction _t_.                                                                                               |
| \\( m_t \\)             | metadata for transaction _t_. Currently this includes the lock height.                                                             |
| \\( \scripthash_i \\)   | The 256-bit Blake2b hash of an output script, \\( \script_i \\)                                                                    |
| \\( k_{Oi}\, K_{Oi} \\) | The private - public keypair for the UTXO offset key.                                                                              |
| \\( k_{Si}\, K_{Si} \\) | The private - public keypair for the script key. The script, \\( \script_i \\) resolves to \\( K_S \\) after completing execution. |
| \\( \rpc_i \\)          | Auxilliary data committed to in the range proof. \\( \rpc_i = \hash{ \scripthash_i \cat F_i \cat K_{Oi} } \\)                      |
| \\( \so_t \\)           | The script offset for transaction _t_. \\( \so_t = \sum_j{ k_{Sjt}} - \sum_j{k_{Ojt}\cdot\HU_i} \\)                               |
| \\( C_i \\)             | A Pedersen commitment,  i.e. \\( k_i \cdot{G} + v_i \cdot H \\)                                                                    |
| \\( \hat{C}_i \\)       | A modified Pedersen commitment, \\( \hat{C}_i = (k_i + \rpc_i)\cdot{G} + v_i\cdot H  \\)                                           |
| \\( \input_i \\)        | The serialised input for script \\( \script_i \\)                                                                                  |
| \\( s_{Si} \\)          | A script signature for output \\( i \\). \\( s_{Si} = r_{Si} + k_{Si}\hash{R_i \cat \alpha_i \cat \theta_i \cat h_i} \\)                    |

## Extensions

### Covenants

Tari script places restrictions on _who_ can spend UTXOs. It will also be useful for Tari digital asset applications to
restrict _how_ or _where_ UTXOs may be spent in some cases. The general term for these sorts of restrictions are termed
_covenants_. The [Handshake white paper] has a fairly good description of how covenants work.

It is beyond the scope of this RFC, but it's anticipated that Tari Script would play a key role in the introduction of
generalised covenant support into Tari.

### Lock-time malleability

The current Tari protocol has an issue with Transaction Output Maturity malleability. This output feature is enforced in
the consensus rules, but it is actually possible for a miner to change the value without invalidating the transaction.

With TariScript, output features are properly committed to in the transaction and verified as part of the script offset
validation.

### Credits

[@CjS77](https://github.com/CjS77)
[@philipr-za](https://github.com/philipr-za) 
[@SWvheerden](https://github.com/SWvheerden)

Thanks to David Burkett for proposing a method to prevent cut-through and willingness to discuss ideas.

[data commitments]: https://phyro.github.io/grinvestigation/data_commitments.html
[LIP-004]: https://github.com/DavidBurkett/lips/blob/master/lip-0004.mediawiki
[Scriptless script]: https://tlu.tarilabs.com/cryptography/scriptless-scripts/introduction-to-scriptless-scripts.html
[Handshake white paper]: https://handshake.org/files/handshake.txt<|MERGE_RESOLUTION|>--- conflicted
+++ resolved
@@ -486,11 +486,7 @@
 
 Bob requires the value \\( v_b \\) and blinding factor \\( k_b \\) to claim his payment, but he needs to be able to claim it without asking Alice for them.
 
-<<<<<<< HEAD
-This information can be obtained by using Diffie-Hellman and [Bulletproof rewinding](RFC-0180_BulletproofRewinding.md). If the blinding factor \\( k_b \\) was calculated with Diffie-Hellman using the offset public keypair, (\\( k_{Ob} \\),\\( K_{Ob} \\)) as sender keypair and
-=======
 This information can be obtained by using Diffie-Hellman and Bulletproof rewinding. If the blinding factor \\( k_b \\) was calculated with Diffie-Hellman using the offset public keypair, (\\( k_{Ob} \\),\\( K_{Ob} \\)) as sender keypair and
->>>>>>> f27cc244
 the keypair, (\\( k_{Sb} \\),\\( K_{Sb} \\)) as the receiver keypair, the blinding factor \\( k_b \\) can be securely calculated without communication.
 
 Alice uses Bob's public key to create a shared secret, \\( k_b \\) for the output commitment, \\( C_b \\), using
@@ -501,11 +497,7 @@
     k_b = k_{Ob} * {K_Sb}
 $$
 
-<<<<<<< HEAD
-Next Alice next uses [Bulletproof rewinding](RFC-0180_BulletproofRewinding.md) to encrypt the value \\( v_b \\) into the the Bulletproof for the commitment \\( C_b \\). For this she uses (\\( k_{rewind} =  Hash(k_{b}) \\) as the rewind_key and (\\( k_{blinding} =  Hash(Hash(k_{b})) \\) as the blinding key.
-=======
 Next Alice next uses Bulletproof rewinding to encrypt the value \\( v_b \\) into the the Bulletproof for the commitment \\( C_b \\). For this she uses (\\( k_{rewind} =  Hash(k_{b}) \\) as the rewind_key and (\\( k_{blinding} =  Hash(Hash(k_{b})) \\) as the blinding key.
->>>>>>> f27cc244
 *Note, deriving the keys here should be secure, but should be confirmed before mainnet.
 
 Alice knows the script-redeeming private key \\( k_{Sa}\\) for the transaction input.
@@ -534,11 +526,7 @@
     k_b = K_{Ob} * {k_Sb}
 $$
 
-<<<<<<< HEAD
-Next Bob's wallet calculates \\( k_{rewind} \\), using \\( k_{rewind} =  Hash(k_{b})\\) and (\\( k_{blinding} =  Hash(Hash(k_{b})) \\), using those to [rewind the Bulletproof](RFC-0180_BulletproofRewinding.md) to get the value \\( v_b \\). 
-=======
 Next Bob's wallet calculates \\( k_{rewind} \\), using \\( k_{rewind} =  Hash(k_{b})\\) and (\\( k_{blinding} =  Hash(Hash(k_{b})) \\), using those to rewind the Bulletproof to get the value \\( v_b \\). 
->>>>>>> f27cc244
 
 Because Bob's wallet already knowns \\( k_Sb \\), he now knows all the values required to spend the commitment \\( C_b \\)
 
