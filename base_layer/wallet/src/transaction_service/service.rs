--- conflicted
+++ resolved
@@ -1527,15 +1527,9 @@
         &mut self,
         completed_tx: CompletedTransaction,
         join_handles: &mut FuturesUnordered<JoinHandle<Result<u64, TransactionServiceProtocolError>>>,
-<<<<<<< HEAD
-    ) -> Result<(), TransactionServiceError> {
+    ) -> Result<(), TransactionServiceError>
+    {
         let tx_id = completed_tx.tx_id;
-=======
-    ) -> Result<(), TransactionServiceError>
-    {
-        let completed_tx = self.db.get_completed_transaction(tx_id).await?;
-
->>>>>>> 266ad172
         if !(completed_tx.status == TransactionStatus::Completed ||
             completed_tx.status == TransactionStatus::Broadcast ||
             completed_tx.status == TransactionStatus::MinedUnconfirmed) ||
